// This Source Code Form is subject to the terms of the Mozilla Public
// License, v. 2.0. If a copy of the MPL was not distributed with this
// file, You can obtain one at http://mozilla.org/MPL/2.0/.

use std::cmp;
use std::fmt;
use std::str::{
    self,
    FromStr,
};

use {
    Error,
    ErrorPos,
    Length,
    LengthUnit,
};

/// An immutable string slice.
///
/// Unlike `&str` contains a full original string.
#[derive(PartialEq, Clone, Copy)]
pub struct TextFrame<'a> {
    text: &'a str,
    start: usize,
    end: usize,
}

impl<'a> TextFrame<'a> {
    /// Constructs a new `TextFrame` from string.
    pub fn from_str(text: &str) -> TextFrame {
        TextFrame {
            text: text,
            start: 0,
            end: text.len(),
        }
    }

    /// Constructs a new `TextFrame` from substring.
    pub fn from_substr(text: &str, start: usize, end: usize) -> TextFrame {
        debug_assert!(start <= end);

        TextFrame {
            text: text,
            start: start,
            end: end,
        }
    }

    /// Returns a start position of the frame.
    pub fn start(&self) -> usize {
        self.start
    }

    /// Returns a end position of the frame.
    pub fn end(&self) -> usize {
        self.end
    }

    /// Returns a length of the frame.
    pub fn len(&self) -> usize {
        self.end - self.start
    }

    /// Returns a length of the frame underling string.
    pub fn full_len(&self) -> usize {
        self.text.len()
    }

    /// Returns a frame slice.
    pub fn slice(&self) -> &'a str {
        &self.text[self.start..self.end]
    }

    /// Returns an underling string.
    pub fn full_slice(&self) -> &'a str {
        &self.text
    }
}

impl<'a> fmt::Debug for TextFrame<'a> {
    fn fmt(&self, f: &mut fmt::Formatter) -> fmt::Result {
        write!(f, "'{}' {}..{}", self.slice(), self.start, self.end)
    }
}

impl<'a> fmt::Display for TextFrame<'a> {
    fn fmt(&self, f: &mut fmt::Formatter) -> fmt::Result {
        write!(f, "{}", self.slice())
    }
}

/// Streaming text parsing interface.
#[derive(PartialEq, Clone, Copy, Debug)]
pub struct Stream<'a> {
    text: &'a str,
    pos: usize,
    end: usize,
    frame: TextFrame<'a>,
}

#[inline]
pub fn bound<T: Ord>(min: T, val: T, max: T) -> T {
    cmp::max(min, cmp::min(max, val))
}

#[inline]
fn is_digit(c: u8) -> bool {
    match c {
        b'0'...b'9' => true,
        _ => false,
    }
}

#[inline]
fn is_space(c: u8) -> bool {
    match c {
          b' '
        | b'\t'
        | b'\n'
        | b'\r' => true,
        _ => false,
    }
}

#[inline]
fn is_letter(c: u8) -> bool {
    match c {
        b'A'...b'Z' | b'a'...b'z' => true,
        _ => false,
    }
}

impl<'a> Stream<'a> {
    /// Constructs a new `Stream` from string.
    pub fn from_frame(text_frame: TextFrame<'a>) -> Stream {
        Stream {
            text: text_frame.slice(),
            pos: 0,
            end: text_frame.len(),
            frame: text_frame,
        }
    }

    /// Constructs a new `Stream` from string.
    pub fn from_str(text: &str) -> Stream {
        Stream {
            text: text,
            pos: 0,
            end: text.len(),
            frame: TextFrame::from_str(text),
        }
    }

    /// Returns current position.
    #[inline]
    pub fn pos(&self) -> usize {
        self.pos
    }

    /// Sets current position.
    // TODO: remove, parser should be consuming only
    #[inline]
    pub fn set_pos_unchecked(&mut self, pos: usize) {
        self.pos = pos;
    }

    /// Returns number of bytes left.
    ///
    /// # Examples
    ///
    /// ```
    /// use svgparser::Stream;
    ///
    /// let mut s = Stream::from_str("text");
    /// s.advance_unchecked(4);
    /// assert_eq!(s.at_end(), true);
    /// assert_eq!(s.left(), 0);
    /// ```
    #[inline]
    pub fn left(&self) -> usize {
        self.end - self.pos
    }

    /// Returns `true` if we are at the end of the stream.
    ///
    /// Any [`pos()`] value larger than original text length indicates stream end.
    ///
    /// Accessing stream after reaching end via safe methods will produce `svgparser::Error`.
    ///
    /// Accessing stream after reaching end via *_unchecked methods will produce
    /// a Rust's bound checking error.
    ///
    /// [`pos()`]: #method.pos
    ///
    /// # Examples
    ///
    /// ```
    /// use svgparser::Stream;
    ///
    /// let mut s = Stream::from_str("text");
    /// s.advance_unchecked(2);
    /// assert_eq!(s.curr_char_unchecked(), b'x');
    /// assert_eq!(s.at_end(), false);
    /// s.advance_unchecked(2);
    /// assert_eq!(s.at_end(), true);
    /// ```
    #[inline]
    pub fn at_end(&self) -> bool {
        self.pos >= self.end
    }

    /// Returns a char from current stream position.
    ///
    /// # Errors
    ///
    /// Returns `Error::UnexpectedEndOfStream` if we at the end of the stream.
    #[inline]
    pub fn curr_char(&self) -> Result<u8, Error> {
        if self.at_end() {
            return Err(self.gen_end_of_stream_error());
        }

        Ok(self.curr_char_unchecked())
    }

    /// Unsafe version of [`curr_char()`].
    ///
    /// [`curr_char()`]: #method.curr_char
    #[inline]
    pub fn curr_char_unchecked(&self) -> u8 {
        self.get_char_unchecked(self.pos)
    }

    /// Compares selected char with char from current stream position.
    ///
    /// # Errors
    ///
    /// Returns `Error::UnexpectedEndOfStream` if we at the end of the stream.
    #[inline]
    pub fn is_char_eq(&self, c: u8) -> Result<bool, Error> {
        if self.at_end() {
            return Err(self.gen_end_of_stream_error());
        }

        Ok(self.curr_char_unchecked() == c)
    }

    /// Unsafe version of [`is_char_eq()`].
    ///
    /// [`is_char_eq()`]: #method.is_char_eq
    #[inline]
    pub fn is_char_eq_unchecked(&self, c: u8) -> bool {
        self.curr_char_unchecked() == c
    }

    /// Returns char at the position relative to current.
    ///
    /// # Errors
    ///
    /// Returns `Error::AdvanceError` if we are out of the stream bounds.
    ///
    /// # Examples
    ///
    /// ```
    /// use svgparser::Stream;
    ///
    /// let mut s = Stream::from_str("text");
    /// s.advance_unchecked(2);
    /// assert_eq!(s.char_at(-2).unwrap(), b't');
    /// assert_eq!(s.char_at(-1).unwrap(), b'e');
    /// assert_eq!(s.char_at(0).unwrap(),  b'x');
    /// assert_eq!(s.char_at(1).unwrap(),  b't');
    /// ```
    #[inline]
    pub fn char_at(&self, pos: isize) -> Result<u8, Error> {
        if pos < 0 {
            self.back_bound_check(pos)?;
        } else {
            self.adv_bound_check(pos as usize)?;
        }

        let new_pos: isize = self.pos as isize + pos;
        Ok(self.get_char_unchecked(new_pos as usize))
    }

    /// Moves back by `n` chars.
    // TODO: remove parser should be consuming only
    #[inline]
    pub fn back(&mut self, n: usize) -> Result<(), Error> {
        self.back_bound_check(n as isize)?;
        self.pos -= n;
        Ok(())
    }

    #[inline]
    fn back_unchecked(&mut self, n: usize) {
        self.pos -= n;
    }

    /// Advance by `n` chars.
    ///
    /// # Errors
    ///
    /// Returns `Error::AdvanceError` if new position beyond stream end.
    ///
    /// # Examples
    ///
    /// ```
    /// use svgparser::{Stream, Error, ErrorPos};
    ///
    /// let mut s = Stream::from_str("text");
    /// s.advance(2).unwrap(); // ok
    /// assert_eq!(s.pos(), 2);
    /// s.advance(2).unwrap(); // also ok, we at end now
    /// assert_eq!(s.pos(), 4);
    /// // fail
    /// assert_eq!(s.advance(2).err().unwrap(), Error::InvalidAdvance {
    ///     expected: 6,
    ///     total: 4,
    ///     pos: ErrorPos::new(1, 5),
    /// });
    /// ```
    #[inline]
    pub fn advance(&mut self, n: usize) -> Result<(), Error> {
        self.adv_bound_check(n)?;
        self.pos += n;
        Ok(())
    }

    /// Unsafe version of [`advance()`].
    ///
    /// [`advance()`]: #method.advance
    ///
    /// # Examples
    ///
    /// ```rust,should_panic
    /// use svgparser::Stream;
    ///
    /// let mut s = Stream::from_str("text");
    /// s.advance_unchecked(2); // ok
    /// s.advance_unchecked(20); // will cause panic via debug_assert!().
    /// ```
    #[inline]
    pub fn advance_unchecked(&mut self, n: usize) {
        debug_assert!(self.pos + n <= self.end);
        self.pos += n;
    }

    /// Checks that the current char is (white)space.
    ///
    /// Accepted chars: ' ', '\n', '\r', '\t'.
    ///
    /// # Examples
    ///
    /// ```
    /// use svgparser::Stream;
    ///
    /// let mut s = Stream::from_str("t e x t");
    /// assert_eq!(s.is_space().unwrap(), false);
    /// s.advance_unchecked(1);
    /// assert_eq!(s.is_space().unwrap(), true);
    /// ```
    #[inline]
    pub fn is_space(&self) -> Result<bool, Error> {
        let c = self.curr_char()?;
        Ok(is_space(c))
    }

    /// Unsafe version of [`is_space()`].
    ///
    /// [`is_space()`]: #method.is_space
    #[inline]
    pub fn is_space_unchecked(&self) -> bool {
        is_space(self.curr_char_unchecked())
    }

    /// Skips (white)space's.
    ///
    /// Accepted values: ' ', '\n', '\r', '\t', "&#x20;", "&#x9;", "&#xD;", "&#xA;".
    ///
    /// # Examples
    ///
    /// ```
    /// use svgparser::Stream;
    ///
    /// let mut s = Stream::from_str("Some \t\n\rtext");
    /// s.advance_unchecked(4);
    /// s.skip_spaces();
    /// assert_eq!(s.slice_tail(), "text");
    /// ```
    pub fn skip_spaces(&mut self) {
        let mut advance;

        while !self.at_end() {
            advance = false;

            let c = self.curr_char_unchecked();

            if is_space(c) {
                advance = true;
            } else if c == b'&' && self.starts_with(b"&#x") {
                // Check for (#x20 | #x9 | #xD | #xA).
                if let Some(l) = self.len_to(b';').ok() {
                    let value = self.slice_next_unchecked(l + 1);

                    if let Some(v) = Stream::parse_entity_reference(value) {
                        if v < 255 && is_space(v as u8) {
                            advance = true;
                            self.advance_unchecked(l);
                        }
                    }
                }
            }

            if advance {
                self.advance_unchecked(1);
            } else {
                break;
            }
        }
    }

    /// Parses XML character entity reference.
    ///
    /// - &#nnnn;
    /// - &#xhhhh;
    /// - &name;
    pub fn parse_entity_reference(text: &str) -> Option<u32> {
        // This code is based on https://github.com/nagisa/marksman_escape.

        if text.len() < 4 || text.len() > 8 {
            return None;
        }

        if text.as_bytes()[1] != b'#' {
            let c = match text {
                "&quot;" => b'"',
                "&amp;"  => b'&',
                "&apos;" => b'\'',
                "&lt;"   => b'<',
                "&gt;"   => b'>',
                _ => b' ',
            };

            if c != b' ' {
                return Some(c as u32);
            } else {
                return None;
            }
        }

        let c2 = text.as_bytes()[2];
        if c2 == b'x' || c2 == b'X' {
            Stream::parse_hex_reference(text)
        } else {
            Stream::parse_dec_reference(text)
        }
    }

    fn parse_hex_reference(text: &str) -> Option<u32> {
        let mut bytes = text.bytes().skip(3); // Skip &#x.
        let mut value: u32 = 0;
        while let Some(byte) = bytes.next() {
            if let b';' = byte {
                return Some(value);
            } else if let b @ b'0'...b'9' = byte {
                if value <= 0x10FFFF {
                    value = (value * 0x10) + ((b - b'0') as u32);
                }
            } else if let b @ b'a'...b'f' = byte | 0b0010_0000 {
                if value <= 0x10FFFF {
                    value = (value * 16) + ((b - b'a' + 10) as u32);
                }
            } else {
                return None; // Not a valid escape sequence.
            }
        }

        None
    }

    fn parse_dec_reference(text: &str) -> Option<u32> {
        let mut bytes = text.bytes().skip(2); // Skip &#.
        let mut value: u32 = 0;
        while let Some(byte) = bytes.next() {
            if let b';' = byte {
                return Some(value);
            } else if let b @ b'0'...b'9' = byte {
                if value <= 0x10FFFF {
                    value = (value * 10) + ((b - b'0') as u32);
                }
            } else {
                return None; // Not a valid escape sequence.
            }
        }

        None
    }

    /// Decreases the stream size by removing trailing spaces.
    ///
    /// # Examples
    ///
    /// ```
    /// use svgparser::Stream;
    ///
    /// let mut s = Stream::from_str("Some text  ");
    /// assert_eq!(s.left(), 11);
    /// s.trim_trailing_spaces();
    /// assert_eq!(s.left(), 9);
    /// ```
    #[inline]
    pub fn trim_trailing_spaces(&mut self) {
        while !self.at_end() && is_space(self.get_char_unchecked(self.end - 1)) {
            self.end -= 1;
        }
    }

    /// Checks that the current char is a letter.
    #[inline]
    pub fn is_letter_unchecked(&self) -> bool {
        is_letter(self.curr_char_unchecked())
    }

    /// Checks that the current char is a digit.
    #[inline]
    pub fn is_digit_unchecked(&self) -> bool {
        is_digit(self.curr_char_unchecked())
    }

    /// Checks that the current char is a valid part of an ident token.
    #[inline]
    pub fn is_ident_unchecked(&self) -> bool {
        let c = self.curr_char_unchecked();
        match c {
              b'0'...b'9'
            | b'A'...b'Z'
            | b'a'...b'z'
            | b'-'
            | b'_'
            | b':' => true,
            _ => false,
        }
    }

    #[inline]
    fn get_char_unchecked(&self, pos: usize) -> u8 {
        self.text.as_bytes()[pos]
    }

    /// Calculates length to the selected char.
    ///
    /// # Errors
    ///
    /// Returns `Error::UnexpectedEndOfStream` if no such char.
    ///
    /// # Examples
    ///
    /// ```
    /// use svgparser::Stream;
    ///
    /// let s = Stream::from_str("Some long text.");
    /// assert_eq!(s.len_to(b'l').unwrap(), 5);
    /// ```
    #[inline]
    pub fn len_to(&self, c: u8) -> Result<usize, Error> {
        let mut n = 0;
        while self.pos + n != self.end {
            if self.get_char_unchecked(self.pos + n) == c {
                return Ok(n);
            } else {
                n += 1;
            }
        }

        Err(self.gen_end_of_stream_error())
    }

    /// Calculates length to the selected char.
    ///
    /// If char not found - returns length to the end of the stream.
    ///
    /// # Examples
    ///
    /// ```
    /// use svgparser::Stream;
    ///
    /// let s = Stream::from_str("Some long text.");
    /// assert_eq!(s.len_to_or_end(b'l'), 5);
    /// assert_eq!(s.len_to_or_end(b'q'), 15);
    /// ```
    #[inline]
    pub fn len_to_or_end(&self, c: u8) -> usize {
        let mut n = 0;
        while self.pos + n != self.end {
            if self.get_char_unchecked(self.pos + n) == c {
                break;
            } else {
                n += 1;
            }
        }

        n
    }

    /// Calculates length to the 'space' char.
    ///
    /// Checked according to [`is_space()`] method.
    ///
    /// [`is_space()`]: #method.is_space
    ///
    /// # Examples
    ///
    /// ```
    /// use svgparser::Stream;
    ///
    /// let s = Stream::from_str("Some\ntext.");
    /// assert_eq!(s.len_to_space_or_end(), 4);
    /// ```
    #[inline]
    pub fn len_to_space_or_end(&self) -> usize {
        let mut n = 0;
        while self.pos + n != self.end {
            if is_space(self.get_char_unchecked(self.pos + n)) {
                break;
            } else {
                n += 1;
            }
        }

        n
    }

    /// Jumps to the selected char.
    ///
    /// # Errors
    ///
    /// Returns `Error::UnexpectedEndOfStream` if no such char.
    ///
    /// # Examples
    ///
    /// ```
    /// use svgparser::Stream;
    ///
    /// let mut s = Stream::from_str("Some text.");
    /// s.jump_to(b't').unwrap();
    /// assert_eq!(s.pos(), 5);
    /// ```
    #[inline]
    pub fn jump_to(&mut self, c: u8) -> Result<(), Error> {
        let l = self.len_to(c)?;
        self.advance_unchecked(l);
        Ok(())
    }

    /// Jumps to the selected char or the end of the stream.
    ///
    /// # Examples
    ///
    /// ```
    /// use svgparser::Stream;
    ///
    /// let mut s = Stream::from_str("Some text.");
    /// s.jump_to_or_end(b'q');
    /// assert_eq!(s.at_end(), true);
    /// ```
    #[inline]
    pub fn jump_to_or_end(&mut self, c: u8) {
        let l = self.len_to_or_end(c);
        self.advance_unchecked(l);
    }

    /// Jumps to the end of the stream.
    ///
    /// # Examples
    ///
    /// ```
    /// use svgparser::Stream;
    ///
    /// let mut s = Stream::from_str("Some text.");
    /// s.jump_to_end();
    /// assert_eq!(s.at_end(), true);
    /// ```
    #[inline]
    pub fn jump_to_end(&mut self) {
        let l = self.left();
        self.advance_unchecked(l);
    }

    /// Returns reference to data with length `len` and advance stream to the same length.
    ///
    /// # Examples
    ///
    /// ```
    /// use svgparser::Stream;
    ///
    /// let mut s = Stream::from_str("Some text.");
    /// assert_eq!(s.read_unchecked(4), "Some");
    /// assert_eq!(s.pos(), 4);
    /// ```
    #[inline]
    pub fn read_unchecked(&mut self, len: usize) -> &'a str {
        let s = self.slice_next_unchecked(len);
        self.advance_unchecked(s.len());
        s
    }

    /// Returns reference to the data until selected char and advance stream by the data length.
    ///
    /// Shorthand for: [`len_to()`] + [`read_unchecked()`].
    ///
    /// [`len_to()`]: #method.len_to
    /// [`read_unchecked()`]: #method.read_unchecked
    ///
    /// # Errors
    ///
    /// Returns `Error::UnexpectedEndOfStream` if no such char.
    ///
    /// # Examples
    ///
    /// ```
    /// use svgparser::Stream;
    ///
    /// let mut s = Stream::from_str("Some text.");
    /// assert_eq!(s.read_to(b'm').unwrap(), "So");
    /// assert_eq!(s.pos(), 2);
    /// ```
    #[inline]
    pub fn read_to(&mut self, c: u8) -> Result<&'a str, Error> {
        let len = self.len_to(c)?;
        let s = self.read_unchecked(len);
        Ok(s)
    }

    /// Returns next data of stream with selected length.
    ///
    /// # Examples
    ///
    /// ```
    /// use svgparser::Stream;
    ///
    /// let s = Stream::from_str("Text");
    /// assert_eq!(s.slice_next_unchecked(3), "Tex");
    /// ```
    #[inline]
    pub fn slice_next_unchecked(&self, len: usize) -> &'a str {
        &self.text[self.pos..(self.pos + len)]
    }

    /// Returns data of the stream within selected region.
    ///
    /// # Examples
    ///
    /// ```
    /// use svgparser::Stream;
    ///
    /// let s = Stream::from_str("Text");
    /// assert_eq!(s.slice_region_unchecked(1, 3), "ex");
    /// ```
    #[inline]
    pub fn slice_region_unchecked(&self, start: usize, end: usize) -> &'a str {
        &self.text[start..end]
    }

    /// Returns data of the stream within selected region as `TextFrame`.
    pub fn slice_frame_unchecked(&self, start: usize, end: usize) -> TextFrame<'a> {
        debug_assert!(start <= end);

        TextFrame::from_substr(self.frame.slice(), start, end)
    }

    /// Returns complete data of the stream.
    ///
    /// # Examples
    ///
    /// ```
    /// use svgparser::Stream;
    ///
    /// let mut s = Stream::from_str("Text");
    /// s.advance(2).unwrap();
    /// assert_eq!(s.slice(), "Text");
    /// ```
    #[inline]
    pub fn slice(&self) -> &'a str {
        &self.text[..self.end]
    }

    /// Returns complete data of the stream as `TextFrame`.
    #[inline]
    pub fn slice_frame(&self) -> TextFrame<'a> {
        TextFrame::from_substr(self.frame.slice(), self.frame.start(), self.frame.end())
    }

    /// Returns tail data of the stream.
    ///
    /// # Examples
    ///
    /// ```
    /// use svgparser::Stream;
    ///
    /// let mut s = Stream::from_str("Some text.");
    /// s.advance(5).unwrap();
    /// assert_eq!(s.slice_tail(), "text.");
    /// ```
    #[inline]
    pub fn slice_tail(&self) -> &'a str {
        &self.text[self.pos..self.end]
    }

    /// Returns tail data of the stream as `TextFrame`.
    #[inline]
    pub fn slice_tail_frame(&self) -> TextFrame<'a> {
        TextFrame::from_substr(self.frame.slice(), self.pos, self.end)
    }

    /// Returns `true` if stream data at current position starts with selected text.
    ///
    /// # Examples
    ///
    /// ```
    /// use svgparser::Stream;
    ///
    /// let mut s = Stream::from_str("Some text.");
    /// s.advance(5).unwrap();
    /// assert_eq!(s.starts_with(b"text"), true);
    /// assert_eq!(s.starts_with(b"long"), false);
    /// ```
    // we are using &[u8] instead of &str for performance reasons
    #[inline]
    pub fn starts_with(&self, text: &[u8]) -> bool {
        self.slice_tail().as_bytes().starts_with(text)
    }

    /// Consumes selected char.
    ///
    /// # Errors
    ///
    /// If current char is not equal to selected - we will get `Error::InvalidChar`.
    ///
    /// # Examples
    ///
    /// ```
    /// use svgparser::Stream;
    ///
    /// let mut s = Stream::from_str("Some text.");
    /// s.consume_char(b'S').unwrap();
    /// s.consume_char(b'o').unwrap();
    /// s.consume_char(b'm').unwrap();
    /// // s.consume_char(b'q').unwrap(); // will produce error
    /// ```
    #[inline]
    pub fn consume_char(&mut self, c: u8) -> Result<(), Error> {
        if !self.is_char_eq(c)? {
            return Err(Error::InvalidChar {
                current: self.curr_char_unchecked() as char,
                expected: c as char,
                pos: self.gen_error_pos(),
            });
        }
        self.advance_unchecked(1);
        Ok(())
    }

    /// Parses number from the stream.
    ///
    /// This method will detect a number length and then
    /// will pass a substring to the `std::from_str` method.
    ///
    /// https://www.w3.org/TR/SVG/types.html#DataTypeNumber
    ///
    /// # Errors
    ///
    /// Returns only `InvalidNumber`.
    ///
    /// # Examples
    ///
    /// ```
    /// use svgparser::Stream;
    ///
    /// let mut s = Stream::from_str("3.14");
    /// assert_eq!(s.parse_number().unwrap(), 3.14);
    /// assert_eq!(s.at_end(), true);
    /// ```
    pub fn parse_number(&mut self) -> Result<f64, Error> {
        // strip off leading blanks
        self.skip_spaces();

        if self.at_end() {
            // empty string
            return Err(Error::InvalidNumber(self.gen_error_pos()));
        }

        let start = self.pos();

        macro_rules! gen_err {
            () => ({
                // back to start
                self.pos = start;
                Err(Error::InvalidNumber(self.gen_error_pos()))
            })
        }

        // consume sign
        match self.curr_char_unchecked() {
            b'+' | b'-' => self.advance_unchecked(1), // skip sign
            _ => {}
        }

        // consume integer
        if !self.at_end() {
            // current char must be a digit or a dot
            let c = self.curr_char_unchecked();
            if is_digit(c) {
                self.consume_digits();
            } else if c != b'.' {
                return gen_err!();
            }
        } else {
            return gen_err!();
        }

        // consume fraction
        if !self.at_end() {
            // current char must be a dot or an exponent sign

            let mut c = self.curr_char_unchecked();
            if c == b'.' {
                self.advance_unchecked(1); // skip dot
                self.consume_digits();
                if !self.at_end() {
                    // Could have an exponent component.
                    c = self.curr_char_unchecked();
                }
            }

            if c == b'e' || c == b'E' {
                self.advance_unchecked(1); // skip 'e'

                if !self.at_end() {
                    let c = self.curr_char_unchecked();
                    if c == b'+' || c == b'-' {
                        self.advance_unchecked(1); // skip sign
                        self.consume_digits();
                    } else if is_digit(c) {
                        self.consume_digits();
                    } else {
                        // not an exponent
                        // probably 'ex' or 'em'
                        self.back_unchecked(1);
                    }
                } else {
                    self.back_unchecked(1);
                }
            }
        }

        let s = self.slice_region_unchecked(start, self.pos());

        // use default f64 parser now
<<<<<<< HEAD

        let r = f64::from_str(s);
        if let Ok(n) = r {
            // inf, nan, etc. are an error
            if n.is_finite() {
                return Ok(n);
=======
        let s = self.slice_region_raw(start, self.pos());
        match f64::from_str(s) {
            Ok(n) => {
                if n.is_finite() {
                    Ok(n)
                } else {
                    // inf, nan, etc. is an error
                    gen_err!()
                }
>>>>>>> 3ecec4e3
            }
        }

        gen_err!()
    }

    #[inline]
    fn consume_digits(&mut self) {
        while !self.at_end() && self.is_digit_unchecked() {
            self.advance_unchecked(1);
        }
    }

    /// Parses number from the list of numbers.
    ///
    /// # Examples
    ///
    /// ```
    /// use svgparser::Stream;
    ///
    /// let mut s = Stream::from_str("3.14, 12,5 , 20-4");
    /// assert_eq!(s.parse_list_number().unwrap(), 3.14);
    /// assert_eq!(s.parse_list_number().unwrap(), 12.0);
    /// assert_eq!(s.parse_list_number().unwrap(), 5.0);
    /// assert_eq!(s.parse_list_number().unwrap(), 20.0);
    /// assert_eq!(s.parse_list_number().unwrap(), -4.0);
    /// ```
    pub fn parse_list_number(&mut self) -> Result<f64, Error> {
        if self.at_end() {
            return Err(self.gen_end_of_stream_error());
        }

        let n = self.parse_number()?;
        self.skip_spaces();
        self.parse_list_separator();
        Ok(n)
    }

    /// Parses integer number from the stream.
    ///
    /// Same as [`parse_number()`], but only for integer. Does not refer to any SVG type.
    /// [`parse_number()`]: #method.parse_number
    pub fn parse_integer(&mut self) -> Result<i32, Error> {
        self.skip_spaces();

        if self.at_end() {
            return Err(Error::InvalidNumber(self.gen_error_pos()));
        }

        let start = self.pos();

        macro_rules! gen_err {
            () => ({
                // back to start
                self.pos = start;
                Err(Error::InvalidNumber(self.gen_error_pos()))
            })
        }

        // consume sign
        match self.curr_char()? {
            b'+' | b'-' => self.advance_unchecked(1),
            _ => {}
        }

        // current char must be a digit
        if !is_digit(self.curr_char()?) {
            return gen_err!();
        }

        self.consume_digits();

        // use default i32 parser now
        let s = self.slice_region_unchecked(start, self.pos());
        match i32::from_str(s) {
            Ok(n) => Ok(n),
            Err(_) => gen_err!(),
        }
    }

    /// Parses integer from the list of numbers.
    pub fn parse_list_integer(&mut self) -> Result<i32, Error> {
        if self.at_end() {
            return Err(self.gen_end_of_stream_error());
        }

        let n = self.parse_integer()?;
        self.skip_spaces();
        self.parse_list_separator();
        Ok(n)
    }

    /// Parses length from the stream.
    ///
    /// https://www.w3.org/TR/SVG/types.html#DataTypeLength
    ///
    /// # Examples
    ///
    /// ```
    /// use svgparser::{Stream, Length, LengthUnit};
    ///
    /// let mut s = Stream::from_str("30%");
    /// assert_eq!(s.parse_length().unwrap(), Length::new(30.0, LengthUnit::Percent));
    /// ```
    ///
    /// # Notes
    ///
    /// - Suffix must be lowercase, otherwise it will be an error.
    pub fn parse_length(&mut self) -> Result<Length, Error> {
        self.skip_spaces();

        let n = self.parse_number()?;

        if self.at_end() {
            return Ok(Length::new(n, LengthUnit::None));
        }

        let u = if self.starts_with(b"%") {
            LengthUnit::Percent
        } else if self.starts_with(b"em") {
            LengthUnit::Em
        } else if self.starts_with(b"ex") {
            LengthUnit::Ex
        } else if self.starts_with(b"px") {
            LengthUnit::Px
        } else if self.starts_with(b"in") {
            LengthUnit::In
        } else if self.starts_with(b"cm") {
            LengthUnit::Cm
        } else if self.starts_with(b"mm") {
            LengthUnit::Mm
        } else if self.starts_with(b"pt") {
            LengthUnit::Pt
        } else if self.starts_with(b"pc") {
            LengthUnit::Pc
        } else {
            LengthUnit::None
        };

        match u {
            LengthUnit::Percent => self.advance(1)?,
            LengthUnit::None => {}
            _ => self.advance(2)?,
        }

        Ok(Length::new(n, u))
    }

    /// Parses length from the list of lengths.
    pub fn parse_list_length(&mut self) -> Result<Length, Error> {
        if self.at_end() {
            return Err(self.gen_end_of_stream_error());
        }

        let l = self.parse_length()?;
        self.skip_spaces();
        self.parse_list_separator();
        Ok(l)
    }

    #[inline]
    fn parse_list_separator(&mut self) {
        // manually check for end, because reaching the end is not error for this function
        if !self.at_end() && self.is_char_eq_unchecked(b',') {
            self.advance_unchecked(1);
        }
    }

    fn calc_current_row(&self) -> usize {
        let text = self.frame.full_slice();
        let mut row = 1;
        let end = self.pos + self.frame.start();
        row += text.as_bytes()
            .iter()
            .take(end)
            .filter(|c| **c == b'\n')
            .count();
        row
    }

    fn calc_current_col(&self) -> usize {
        let text = self.frame.full_slice();
        let bytes = text.as_bytes();
        let end = self.pos + self.frame.start();
        let mut col = 1;
        for n in 0..end {
            if n > 0 && bytes[n - 1] == b'\n' {
                col = 2;
            } else {
                col += 1;
            }
        }

        col
    }

    /// Calculates a current absolute position.
    pub fn gen_error_pos(&self) -> ErrorPos {
        let row = self.calc_current_row();
        let col = self.calc_current_col();
        ErrorPos::new(row, col)
    }

    /// Generates a new `UnexpectedEndOfStream` error from the current position.
    #[inline]
    pub fn gen_end_of_stream_error(&self) -> Error {
        Error::UnexpectedEndOfStream(self.gen_error_pos())
    }

    fn adv_bound_check(&self, n: usize) -> Result<(), Error> {
        let new_pos = self.pos + n;
        if new_pos > self.end {
            return Err(Error::InvalidAdvance {
                expected: new_pos as isize,
                total: self.end,
                pos: self.gen_error_pos(),
            });
        }

        Ok(())
    }

    fn back_bound_check(&self, n: isize) -> Result<(), Error> {
        let new_pos: isize = self.pos as isize + n;
        if new_pos < 0 {
            return Err(Error::InvalidAdvance {
                expected: new_pos,
                total: self.end,
                pos: self.gen_error_pos(),
            });
        }

        Ok(())
    }
}<|MERGE_RESOLUTION|>--- conflicted
+++ resolved
@@ -958,24 +958,11 @@
         let s = self.slice_region_unchecked(start, self.pos());
 
         // use default f64 parser now
-<<<<<<< HEAD
-
         let r = f64::from_str(s);
         if let Ok(n) = r {
             // inf, nan, etc. are an error
             if n.is_finite() {
                 return Ok(n);
-=======
-        let s = self.slice_region_raw(start, self.pos());
-        match f64::from_str(s) {
-            Ok(n) => {
-                if n.is_finite() {
-                    Ok(n)
-                } else {
-                    // inf, nan, etc. is an error
-                    gen_err!()
-                }
->>>>>>> 3ecec4e3
             }
         }
 
